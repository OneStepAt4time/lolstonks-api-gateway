--- conflicted
+++ resolved
@@ -374,59 +374,54 @@
 
 ```mermaid
 flowchart TD
-    request([HTTP Request]) -->|Parse URL| urlparse[URL Parser]
-    urlparse -->|Match Route| router{Router Lookup}
-
-    router -->|No Match| notfound[404 Not Found]
+    request([HTTP Request]) -->|1. Parse URL| urlparse[URL Parser<br/>Extract path/query]
+    urlparse -->|2. Match Route| router{Router<br/>Lookup}
+
+    router -->|No Match| notfound[404 Not Found<br/>Unknown endpoint]
     notfound --> error_response([Error Response])
 
-    router -->|Match| extract[Extract Parameters]
-    extract -->|Validate| validate{Pydantic Validation}
-
-    validate -->|Invalid| validation_error[422 Unprocessable]
+    router -->|Match| extract[Extract Parameters<br/>Path/Query/Headers]
+
+    extract -->|3. Validate| validate{Pydantic<br/>Validation}
+    validate -->|Invalid| validation_error[422 Unprocessable Entity<br/>Parameter errors]
     validation_error --> error_response
 
-    validate -->|Valid| auth[Authentication Check]
+    validate -->|Valid| auth[4. Authentication<br/>Check API Key (future)]
     auth -->|Unauthorized| auth_error[401 Unauthorized]
     auth_error --> error_response
 
-    auth -->|OK| ratelimit[Rate Limiting]
+    auth -->|OK| ratelimit[5. Rate Limiting<br/>Check request quota]
     ratelimit -->|Exceeded| rate_error[429 Too Many Requests]
     rate_error --> error_response
 
-<<<<<<< HEAD
-    ratelimit -->|OK| cache[Cache Layer Check]
-    cache -->|Hit| cached[Return Cached Data]
-    cached --> response_format[Format Response]
-=======
     ratelimit -->|OK| cache[6. Cache Layer<br/>Check Redis]
     cache -->|Hit| cached["Return Cached Data<br/><10ms"]
     cached --> response_format
->>>>>>> 4ea15b4a
-
-    cache -->|Miss| provider[Provider Selection]
+
+    cache -->|Miss| provider[7. Provider Selection<br/>Route to data source]
 
     provider -->|Live Data| riot[Riot API Provider]
     provider -->|Static Data| dragon[Data Dragon Provider]
     provider -->|Community Data| community[Community Dragon Provider]
 
-    riot -->|External API| riot_api[Riot API Call]
-    dragon --> dragon_api[Data Dragon Call]
-    community --> community_api[Community Dragon Call]
-
-    riot_api -->|Process| process[Process Response]
+    riot -->|8. External API| riot_api[Riot API Call<br/>50-200ms]
+    dragon --> dragon_api[Data Dragon Call<br/>20-100ms]
+    community --> community_api[Community Dragon Call<br/>20-100ms]
+
+    riot_api -->|9. Process| process[Process Response<br/>Validate/Transform]
     dragon_api --> process
     community_api --> process
 
-    process -->|Error| api_error[502 Bad Gateway]
+    process -->|Error| api_error[502 Bad Gateway<br/>External API error]
     api_error --> error_response
 
-    process -->|Success| cache_update[Update Cache]
+    process -->|Success| cache_update[10. Update Cache<br/>Store with TTL]
     cache_update -.->|Async| redis[(Redis Cache)]
 
-    cache_update --> response_format
-    response_format --> log[Log Request]
-    log --> success([HTTP Response 200 OK])
+    cache_update --> response_format[11. Format Response<br/>Add headers]
+
+    response_format --> log[12. Log Request<br/>Metrics + Logging]
+    log --> success([HTTP Response<br/>200 OK + JSON])
 
     classDef gateway fill:#e3f2fd,stroke:#1976d2,stroke-width:2px,color:#000
     classDef provider fill:#e8f5e8,stroke:#388e3c,stroke-width:2px,color:#000
@@ -549,24 +544,26 @@
 
 ```mermaid
 flowchart TD
-    startup([Application Startup]) --> scan[Scan routers directory]
+    startup([Application Startup]) --> scan[Scan routers/ directory]
     scan --> discover[Discover router modules]
 
-    discover --> load{For each router}
+    discover --> load{For each<br/>router}
+
     load --> import[Import router module]
-    import --> validate[Validate router attribute]
-
-    validate -->|Invalid| skip[Skip router and log warning]
-    validate -->|Valid| register[Register with FastAPI]
-
-    register --> prefix[Apply URL prefix]
-    prefix --> tags[Apply OpenAPI tags]
-    tags --> done{More routers?}
+    import --> validate[Validate router<br/>Has .router attribute]
+
+    validate -->|Invalid| skip[Skip router<br/>Log warning]
+    validate -->|Valid| register[Register with FastAPI app]
+
+    register --> prefix[Apply prefix<br/>e.g., /lol/summoner/v4]
+    prefix --> tags[Apply tags<br/>e.g., ["Summoner"]]
+    tags --> done{More<br/>routers?}
 
     done -->|Yes| load
-    done -->|No| complete[Registration complete]
+    done -->|No| complete[Registration complete<br/>Routes ready]
 
     skip --> done
+
     complete --> generate[Generate OpenAPI schema]
     generate --> ready([Application Ready])
 
