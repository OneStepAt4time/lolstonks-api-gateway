--- conflicted
+++ resolved
@@ -84,112 +84,6 @@
 #### Diagram 1: Client and Gateway Layer
 
 ```mermaid
-<<<<<<< HEAD
-flowchart TD
-    %% Client Layer
-    subgraph ClientLayer["Client Applications"]
-        WebApp["Web Application<br/>React Vue Frontend"]
-        MobileApp["Mobile App<br/>iOS Android"]
-        CLI["CLI Tool<br/>Python Node.js"]
-        External["External Service<br/>Third-party Integration"]
-    end
-
-    %% Gateway Core
-    subgraph GatewayCore["LOLStonks API Gateway v2.0"]
-        Gateway["FastAPI Core<br/>Async HTTP Server"]
-
-        %% Middleware Layer
-        subgraph MiddlewareLayer["Middleware Layer"]
-            RateLimiter["Rate Limiter<br/>20 req/s, 100 burst"]
-            Cache["Cache Manager<br/>Redis Integration"]
-            HealthCheck["Health Monitor<br/>Real-time Status"]
-            Security["Security Layer<br/>Auth and Validation"]
-            CORS["CORS Handler<br/>Cross-origin Support"]
-        end
-
-        %% Provider Abstraction
-        subgraph ProviderAbstraction["Provider Abstraction Layer"]
-            Registry["Provider Registry<br/>Dynamic Provider Management"]
-
-            subgraph ProviderImplementations["Data Providers"]
-                RiotProvider["Riot API Provider<br/>40+ endpoints<br/>Live Game Data"]
-                DataDragonProvider["Data Dragon Provider<br/>14 endpoints<br/>Static Assets"]
-                CommunityDragonProvider["Community Dragon Provider<br/>22 endpoints<br/>Enhanced Data"]
-            end
-        end
-
-        %% API Routing
-        subgraph RoutingLayer["API Routing Layer"]
-            RiotRoutes["Riot API Routes<br/>/riot/v1/*"]
-            DDRoutes["Data Dragon Routes<br/>/ddragon/v1/*"]
-            CDRoutes["Community Dragon Routes<br/>/cdragon/v1/*"]
-            HealthRoutes["Health Routes<br/>/health"]
-            SecurityRoutes["Security Routes<br/>/security/*"]
-        end
-    end
-
-    %% External Data Sources
-    subgraph DataSources["External Data Sources"]
-        RiotAPI["Riot Developer API<br/>Rate Limited: 20/s<br/>Live Game Data"]
-        DataDragonCDN["Data Dragon CDN<br/>Static Content Delivery<br/>Champion Item Assets"]
-        CommunityDragonAPI["Community Dragon API<br/>Community-maintained<br/>Enhanced Media"]
-    end
-
-    %% Infrastructure Services
-    subgraph Infrastructure["Infrastructure and Monitoring"]
-        RedisCluster["Redis Cluster<br/>Primary Cache and Session Store"]
-        Monitoring["Monitoring Stack<br/>Prometheus + Grafana"]
-        LoadBalancer["Load Balancer<br/>Nginx HAProxy"]
-        Logging["Centralized Logging<br/>ELK Stack"]
-    end
-
-    %% Client Connections
-    WebApp --> |HTTPS REST| Gateway
-    MobileApp --> |HTTPS REST| Gateway
-    CLI --> |HTTPS CLI| Gateway
-    External --> |HTTPS API Key| Gateway
-
-    %% Gateway Internal Flow
-    Gateway --> |Middleware Pipeline| MiddlewareLayer
-    Gateway --> |Request Routing| RoutingLayer
-    Gateway --> |Provider Selection| ProviderAbstraction
-
-    %% Middleware Connections
-    MiddlewareLayer --> |Rate Validation| RateLimiter
-    MiddlewareLayer --> |Cache Strategy| Cache
-    MiddlewareLayer --> |Health Checks| HealthCheck
-    MiddlewareLayer --> |Security Policies| Security
-    MiddlewareLayer --> |CORS Rules| CORS
-
-    %% Provider Registry Flow
-    Registry --> |Runtime Selection| RiotProvider
-    Registry --> |Runtime Selection| DataDragonProvider
-    Registry --> |Runtime Selection| CommunityDragonProvider
-
-    %% Provider to External Services
-    RiotProvider --> |Authenticated API Calls| RiotAPI
-    DataDragonProvider --> |CDN Asset Requests| DataDragonCDN
-    CommunityDragonProvider --> |Enhanced API Calls| CommunityDragonAPI
-
-    %% Infrastructure Dependencies
-    Cache --> |Data Storage and Retrieval| RedisCluster
-    HealthCheck --> |Health Status Store| RedisCluster
-    Security --> |Session Storage| RedisCluster
-    HealthCheck --> |Metrics Export| Monitoring
-    Security --> |Security Events| Logging
-
-    %% Simplified Styling
-    classDef clientStyle fill:#e3f2fd,stroke:#1976d2,stroke-width:3px,color:#0d47a1
-    classDef gatewayStyle fill:#f3e5f5,stroke:#7b1fa2,stroke-width:3px,color:#4a148c
-    classDef providerStyle fill:#e8f5e8,stroke:#388e3c,stroke-width:3px,color:#1b5e20
-    classDef externalStyle fill:#fff3e0,stroke:#f57c00,stroke-width:3px,color:#e65100
-    classDef infraStyle fill:#fce4ec,stroke:#c2185b,stroke-width:3px,color:#880e4f
-
-    class WebApp,MobileApp,CLI,External clientStyle
-    class Gateway,RateLimiter,Cache,HealthCheck,Security,CORS,Registry,RiotProvider,DataDragonProvider,CommunityDragonProvider,RiotRoutes,DDRoutes,CDRRoutes,HealthRoutes,SecurityRoutes gatewayStyle
-    class RiotAPI,DataDragonCDN,CommunityDragonAPI externalStyle
-    class RedisCluster,Monitoring,LoadBalancer,Logging infraStyle
-=======
 graph TB
     Client[Client Applications] --> Gateway[FastAPI Gateway]
     Gateway --> RateLimiter[Rate Limiter]
@@ -227,7 +121,6 @@
     RiotAPI --> RateLimit[Rate Limited]
     DDragonCDN --> Public[Public CDN]
     CDragonAPI --> Public
->>>>>>> 0ef52d39
 ```
 
 ### Request Flow Patterns
@@ -693,170 +586,6 @@
 ### Error Handling Flow
 
 ```mermaid
-<<<<<<< HEAD
-flowchart TD
-    %% Request Entry and Validation
-    subgraph ValidationPhase["Validation Phase"]
-        Request["Incoming Request<br/>HTTP GET/POST"]
-        InputValidation["Input Validation<br/>Pydantic Models"]
-        ValidationDecision{"Input Valid?"}
-        ValidationError["Validation Error<br/>400 Bad Request<br/>Invalid Parameters"]
-    end
-
-    %% Rate Limiting Phase
-    subgraph RateLimitingPhase["Rate Limiting Phase"]
-        RateLimitCheck["Rate Limit Check<br/>Token Bucket (20/s)"]
-        RateLimitDecision{"Within Limits?"}
-        RateLimitExceeded["Rate Limit Exceeded<br/>429 Too Many Requests<br/>Retry-After Header"]
-    end
-
-    %% Caching Phase
-    subgraph CachingPhase["Caching Phase"]
-        CacheHealthCheck["Cache Health Check<br/>Redis Connection"]
-        CacheAvailable{"Cache Available?"}
-        CacheLookup["Cache Lookup<br/>`lol:{endpoint}:{region}:{id}`"]
-        CacheHitDecision{"Cache Hit?"}
-        CachedResponse["Cached Response<br/>HTTP 200 (<5ms)"]
-        CacheFailure["Cache Failure<br/>Continue to API"]
-    end
-
-    %% API Request Phase
-    subgraph APIPhase["API Request Phase"]
-        ProviderSelection["Provider Selection<br/>Dynamic Routing"]
-        APIRequest["External API Request<br/>Authenticated HTTP Call"]
-        APIResponse["API Response<br/>HTTP Status Code"]
-        APISuccessDecision{"API Success?"}
-    end
-
-    %% Error Classification and Handling
-    subgraph ErrorHandlingPhase["Error Classification"]
-        ErrorClassification{"Error Type?"}
-        RateLimitFromAPI["429 from API<br/>Retry-After: Xs"]
-        ClientError["4xx Client Error<br/>Bad Request/Unauthorized"]
-        NotFoundError["404 Not Found<br/>Resource Missing"]
-        ServerError["5xx Server Error<br/>Service Unavailable"]
-        TimeoutError["Request Timeout<br/>408/504 Gateway"]
-        NetworkError["Network Failure<br/>Connection Lost"]
-    end
-
-    %% Recovery and Retry Logic
-    subgraph RecoveryPhase["Recovery & Retry"]
-        RetryWithBackoff["Retry with Backoff<br/>Exponential: 1s, 2s, 4s, 8s"]
-        MaxRetriesReached["Max Retries Reached<br/>After 4 attempts"]
-        CircuitBreaker["Circuit Breaker<br/>Open for 30s"]
-    end
-
-    %% Success Processing
-    subgraph SuccessPhase["Success Processing"]
-        ProcessResponse["Process Response<br/>Transform and Validate"]
-        StoreInCache["Store in Cache<br/>TTL: Per Endpoint"]
-        SuccessResponse["Success Response<br/>HTTP 200 + Data"]
-        ClientFinalResponse["Client Response<br/>Formatted JSON"]
-    end
-
-    %% Final Error Response
-    subgraph ErrorFinalPhase["Error Response Phase"]
-        FormatErrorResponse["Format Error Response<br/>Standard Error Format"]
-        LogError["Log Error Details<br/>Structured Logging"]
-        SendErrorAlert["Send Error Alert<br/>High Severity Only"]
-        ErrorFinalResponse["Error Response<br/>Appropriate HTTP Code"]
-    end
-
-    %% Primary Flow
-    Request --> InputValidation
-    InputValidation --> ValidationDecision
-
-    %% Validation Paths
-    ValidationDecision --> | Invalid| ValidationError
-    ValidationDecision --> | Valid| RateLimitCheck
-
-    %% Rate Limiting Flow
-    RateLimitCheck --> RateLimitDecision
-    RateLimitDecision --> | Exceeded| RateLimitExceeded
-    RateLimitDecision --> | Within Limits| CacheHealthCheck
-
-    %% Cache Flow
-    CacheHealthCheck --> CacheAvailable
-    CacheAvailable --> | Unavailable| CacheFailure
-    CacheAvailable --> | Available| CacheLookup
-    CacheLookup --> CacheHitDecision
-
-    %% Cache Decision Paths
-    CacheHitDecision --> | Hit| CachedResponse
-    CacheHitDecision --> | Miss| ProviderSelection
-    CacheFailure --> | Bypass| ProviderSelection
-
-    %% API Request Flow
-    ProviderSelection --> APIRequest
-    APIRequest --> APIResponse
-    APIResponse --> APISuccessDecision
-
-    %% API Success/Error Decision
-    APISuccessDecision --> | Success| ProcessResponse
-    APISuccessDecision --> | Error| ErrorClassification
-
-    %% Error Classification
-    ErrorClassification --> |429| RateLimitFromAPI
-    ErrorClassification --> |401-403| ClientError
-    ErrorClassification --> |404| NotFoundError
-    ErrorClassification --> |5xx| ServerError
-    ErrorClassification --> |408/504| TimeoutError
-    ErrorClassification --> |Network| NetworkError
-
-    %% Retry Logic
-    RateLimitFromAPI --> RetryWithBackoff
-    ServerError --> RetryWithBackoff
-    TimeoutError --> RetryWithBackoff
-    NetworkError --> RetryWithBackoff
-    RetryWithBackoff --> || APIRequest
-
-    %% Retry Limits
-    RetryWithBackoff --> | Wait| APIRequest
-    RetryWithBackoff --> | Limit Reached| MaxRetriesReached
-    MaxRetriesReached --> CircuitBreaker
-    CircuitBreaker --> | Open| FormatErrorResponse
-
-    %% Success Processing
-    ProcessResponse --> StoreInCache
-    StoreInCache --> SuccessResponse
-    SuccessResponse --> ClientFinalResponse
-    CachedResponse --> ClientFinalResponse
-
-    %% Error Final Processing
-    ValidationError --> FormatErrorResponse
-    RateLimitExceeded --> FormatErrorResponse
-    ClientError --> FormatErrorResponse
-    NotFoundError --> FormatErrorResponse
-    MaxRetriesReached --> FormatErrorResponse
-
-    FormatErrorResponse --> LogError
-    FormatErrorResponse --> SendErrorAlert
-    LogError --> ErrorFinalResponse
-    SendErrorAlert --> ErrorFinalResponse
-
-    %% Professional Styling
-    classDef validationStyle fill:#e3f2fd,stroke:#1976d2,stroke-width:3px,color:#0d47a1
-    classDef processingStyle fill:#e8f5e8,stroke:#388e3c,stroke-width:2px,color:#1b5e20
-    classDef cacheStyle fill:#fff3e0,stroke:#f57c00,stroke-width:2px,color:#e65100
-    classDef errorStyle fill:#ffebee,stroke:#c62828,stroke-width:3px,color:#b71c1c
-    classDef successStyle fill:#e8f5e8,stroke:#2e7d32,stroke-width:3px,color:#1b5e20
-    classDef decisionStyle fill:#f3e5f5,stroke:#7b1fa2,stroke-width:2px,color:#4a148c
-    classDef retryStyle fill:#fff8e1,stroke:#ffa000,stroke-width:2px,color:#f57c00
-
-    class Request,InputValidation validationStyle
-    class RateLimitCheck,CacheHealthCheck,ProviderSelection,APIRequest,ProcessResponse,StoreInCache processingStyle
-    class CacheLookup,CachedResponse cacheStyle
-    class ValidationError,RateLimitExceeded,ClientError,NotFoundError,ServerError,TimeoutError,NetworkError,MaxRetriesReached,CircuitBreaker errorStyle
-    class SuccessResponse,ClientFinalResponse successStyle
-    class ValidationDecision,RateLimitDecision,CacheAvailable,CacheHitDecision,APISuccessDecision,ErrorClassification decisionStyle
-    class RetryWithBackoff retryStyle
-
-    %% Performance Annotations
-    CacheHitDecision -.-> | <5ms response | CachedResponse
-    InputValidation -.-> | <1ms validation | ValidationDecision
-    RateLimitCheck -.-> | <1ms check | RateLimitDecision
-    ErrorClassification -.-> | <10ms classification | FormatErrorResponse
-=======
 graph TD
     Request[Request] --> Validate{Valid?}
     Validate -->|No| Error400[400 Bad Request]
@@ -870,7 +599,6 @@
 
     API -->|Success| Return
     API -->|Error| Retry[Retry/Error Response]
->>>>>>> 0ef52d39
 ```
 
 **Error Handling Strategy:**
